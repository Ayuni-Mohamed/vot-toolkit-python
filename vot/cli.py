--- conflicted
+++ resolved
@@ -312,11 +312,7 @@
 
     analysis_parser = subparsers.add_parser('analysis', help='Run analysis of results')
     analysis_parser.add_argument("trackers", nargs='*', help='Tracker identifiers')
-<<<<<<< HEAD
-    analysis_parser.add_argument("--workspace", default=".", help='Workspace path')
-=======
     analysis_parser.add_argument("--workspace", default=os.getcwd(), help='Workspace path')
->>>>>>> 14ed2e1a
     analysis_parser.add_argument("--output", choices=("latex", "html", "json"), default="json", help='Analysis output format')
 
     pack_parser = subparsers.add_parser('pack', help='Package results for submission')
