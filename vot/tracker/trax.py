--- conflicted
+++ resolved
@@ -468,13 +468,9 @@
 
     command = '{} -c "{}import sys;{} {}"'.format(interpreter, virtualenv_launch, pathimport, command)
 
-<<<<<<< HEAD
+    envvars["PYTHONUNBUFFERED"] = "1"
+
     return TraxTrackerRuntime(tracker, command, log=log, timeout=timeout, linkpaths=linkpaths, envvars=envvars, arguments=arguments, socket=socket, restart=restart)
-=======
-    envvars["PYTHONUNBUFFERED"] = "1"
-
-    return TraxTrackerRuntime(tracker, command, log, linkpaths, envvars, arguments, socket, restart)
->>>>>>> 798d1124
 
 def trax_matlab_adapter(tracker, command, paths, envvars, log: bool = False, timeout: int = 30, linkpaths=None, arguments=None, socket=False, restart=False, **kwargs):
     if not isinstance(paths, list):
